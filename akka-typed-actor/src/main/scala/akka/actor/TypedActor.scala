--- conflicted
+++ resolved
@@ -315,7 +315,7 @@
   private[akka] var _sender: AnyRef = _
 
   /**
-5  * Returns the uuid for the actor.
+   * Returns the uuid for the actor.
    */
   def uuid = actorRef.uuid
 
@@ -404,15 +404,6 @@
     this
   }
 
-<<<<<<< HEAD
-=======
-  def id = _id
-  def id(id: String): TypedActorConfiguration = {
-    _id = Option(id)
-    this
-  }
-
->>>>>>> 9706d17a
   def dispatcher(messageDispatcher: MessageDispatcher) : TypedActorConfiguration = {
     if (_threadBasedDispatcher.isDefined) throw new IllegalArgumentException(
       "Cannot specify both 'threadBasedDispatcher()' and 'dispatcher()'")
@@ -524,11 +515,7 @@
 
     actorRef.timeout = config.timeout
 
-<<<<<<< HEAD
     AspectInitRegistry.register(proxy, AspectInit(intfClass, typedActor, actorRef, actorRef.timeout))
-=======
-    AspectInitRegistry.register(proxy, AspectInit(intfClass, typedActor, actorRef, actorRef.homeAddress, actorRef.timeout))
->>>>>>> 9706d17a
     actorRef.start
     proxy.asInstanceOf[T]
   }
